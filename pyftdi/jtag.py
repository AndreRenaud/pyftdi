--- conflicted
+++ resolved
@@ -17,12 +17,8 @@
 
 import struct
 import time
-<<<<<<< HEAD
+from array import array as Array
 from pyftdi.ftdi import Ftdi
-=======
-from array import array as Array
-from pyftdi import Ftdi
->>>>>>> 9ddb708f
 from pyftdi.bits import BitSequence
 from pyftdi.misc import hexline
 
